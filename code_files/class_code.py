"""
Defines class "AgrosClass" which downloads the necessary dataset
and reads it as a Pandas DataFrame and retains it as an attribute.
Further, the class has 6 methods which facilitate the analysis
of data for our final Python Notebook.
"""
import urllib.request
import os
import requests
import folium
import geopandas as gpd
import pandas as pd
import numpy as np
import seaborn as sns
from matplotlib import pyplot as plt
from statsmodels.tsa.arima.model import ARIMA


class AgrosClass:
    """
    Downloads a CSV file from a given URL, saves it in
    a local folder, and reads it into a pandas DataFrame
    that is an attribute of the class. The CSV is stored
    in a "downloads" folder in the file's directory. If the
    folder does not exist, the class automatically creates
    it.

    The class downloads the USDA's Agricultural Total Factor
    Productivity dataset by default, but a different URL can be
    passed as an argument if necessary. A set of methods can
    be used to analyze the data visually.

    Attributes
    ----------
    directory:
        Directory of the downloads folder
    df_agros: DataFrame
        DataFrame containing the downloaded CSV

    Methods
    --------
    download_and_read_file()
        Downloads and reads the CSV from URL.
        Creates downloads directory if necessary.
    countries_list()
        Returns a list of all countries in the dataset.
    area_chart()
        Plots an area chart displaying the composition
        of a country's output segmented by output type.
    gapminder()
        Generates a scatter plot displaying the relationship
        between fertilizer use and output for a given year.
        Mark size represents factor productivity.
    corr_matrix()
        Calculates and displays a correlation matrix heatmap for
        the columns in the DataFrame containing a specified keyword.
    output_graph()
        Generates a plot of total output over time for a selected
        country or list of countries.
    predictor()
        Generates a plot of TFP over time for a maximum of three
        countries along with a forecast until 2050.
    """
    def __init__(self,
                 url='https://raw.githubusercontent.com/owid/owid-datasets/master/datasets/Agricultural%20total%20factor%20productivity%20(USDA)/Agricultural%20total%20factor%20productivity%20(USDA).csv'):
        """
        Initializes the DataDownloader instance.

        Parameters
        ---------------
        url (str): The URL from which to download the CSV file.
        """
        self.url = url
        self.google_url = "https://docs.google.com/uc?export=download"
        self.file_id = "1e8V2VfxVNqZirIXN_M1VZSWRIoMiUrzy"
        directory = 'downloads'
        current_directory = os.getcwd()
        downloads_directory = os.path.join(current_directory, directory)

        if not os.path.exists(downloads_directory):
            os.makedirs(downloads_directory)
        self.directory = downloads_directory
        self.df_agros, self.df_geo = self.download_and_read_file()

    def download_and_read_file(self):
        """
        Downloads the CSV file from the specified URL and saves it in the `downloads` directory.
        If the file is already present in the directory, it loads the file into a pandas DataFrame.
        Otherwise, it creates the directory, downloads the file, and then loads it into a DataFrame.

        Returns
        ---------------
        pandas.DataFrame: The loaded pandas DataFrame "df_agros"
        pandas.DataFrame: containing additional geodata "df_geo"
        """
        file_name_agriculture = "agriculture_dataset.csv"
        file_name_countries = "ne_110m_admin_0_countries.zip"
        file_path_agriculture = os.path.join(self.directory, file_name_agriculture)
        file_path_countries = os.path.join(self.directory, file_name_countries)
        #checks if agros file exist
        if os.path.exists(file_path_agriculture):
            print(f"{file_name_agriculture} already exists in {self.directory}")
        #if it doesn't exist, it will download the file to the download folder
        else:
            if not os.path.exists(self.directory):
                os.makedirs(self.directory)
            print(f"Downloading {file_name_agriculture}...")
            urllib.request.urlretrieve(self.url, file_path_agriculture)
            print(f"{file_name_agriculture} downloaded to {self.directory}")
        #cheks if country zip already exists
        if os.path.exists(file_path_countries):
            print(f"{file_name_countries} already exists in {self.directory}")
        #else downloads it from the google drive
        else:
            print(f"Downloading {file_name_countries}...")
            session = requests.Session()
            response = session.get(self.google_url, params={'id': self.file_id}, stream=True)
            #checks token in extra function
            token = self.get_confirm_token(response)
            if token:
                """
                The value of 'confirm' is set to the value of token, 
                which is the download confirmation token extracted from the response cookie.
                """
                params = {'id': self.file_id, 'confirm': token}
                response = session.get(self.google_url, params=params, stream=True)
            #define chunksize
            chunk_size = 32768
            destination = self.directory + "/ne_110m_admin_0_countries.zip"

            with open(destination, "wb") as file:
                for chunk in response.iter_content(chunk_size):
                    if chunk:  # filter out keep-alive new chunks
                        file.write(chunk)
                print(f"{file_name_countries} downloaded to {self.directory}")
        df_agros = pd.read_csv(file_path_agriculture)
        df_geo = gpd.read_file(self.directory + "/ne_110m_admin_0_countries.zip!ne_110m_admin_0_countries.shp")
        return df_agros, df_geo

    def get_confirm_token(self, response):
        """
        Extracts the download confirmation token from the cookies of the response object.

        Parameters:
        ---------------
        - response (requests.Response): The response object from the HTTP request.

        Returns:
        ---------------
        - str or None: Value of the download warning token if it exists, None otherwise.
        """
        for key, value in response.cookies.items():
            if key.startswith('download_warning'):
                return value
        return None

    def countries_list(self):
        """
        Returns all distinct entries in the countries column of the
        class' dataframe in the form of a list. Removes any occurrence
        of macro-regions or income-based geographical distributions and only
        shows country names.

        Parameters
        ---------------
        self
        Refers to the class to which the module belongs to.

        Returns
        ---------------
        countries: list
        A list of all distinct countries in the dataframe.
        """
        countries = list(self.df_agros["Entity"].unique())
        non_countries = ["Central Africa", "Central America",
                         "Central Asia", "Central Europe",
                         "Developed Asia", "Developed Countries",
                         "East Africa", "Eastern Europe", "Europe",
                         "Former Soviet Union", "High income",
                         "Horn of Africa", "Latin America and the Caribbean",
                         "Least developed countries", "Low income",
                         "Lower-middle income", "North Africa", "North America",
                         "Northeast Asia", "Northern Europe", "Oceania",
                         "Pacific", "Sahel", "Serbia and Montenegro",
                         "World", "Western Europe", "West Asia",
                         "West Africa", "Western Europe",
                         "Upper-middle income", "Sub-Saharan Africa",
                         "Southern Europe", "Southern Africa", "Southern Asia",
                         "Developed countries", "Asia", "South Asia", "Southeast Asia",
                         "South Asia"]
        cleaned_countries = [i for i in countries if i not in non_countries]
        return cleaned_countries

    def area_chart(self, country: str, normalize: bool):
        """
        Plots an area chart tracking the evolution of output quantity
        segmented by type (crop, animal and fish) over time. A
        string can be passed to the "country" argument to select the
        country for which data is diplayed, passing None or "World"
        will cause the method to use globally aggregated data. When
        the "normalize" argument is set to "True", the figures are no
        longer displayed in absolute terms, but in percentage of the
        total output.

        Parameters
        ---------------
        country: str
        The country for which data is being plotted, passing "World"
        or None will yield globally aggregated data.

        normalize: bool
        A boolean that signals whether data should be presented
        as a percentage of total output (when True) or in absolute
        units (when False).

        Returns
        ---------------
        None
            Plots the figure requested.
        """
        sns.set_theme()
        output_df = self.df_agros[["Entity",
                                   "Year",
                                   "output_quantity",
                                   "crop_output_quantity",
                                   "animal_output_quantity",
                                   "fish_output_quantity"]]

        if country in self.countries_list():
            plot_df = output_df[output_df["Entity"] == country]
            if normalize is False:
                plt.stackplot(plot_df["Year"],
                              plot_df["crop_output_quantity"] / 10 ** 9,
                              plot_df["animal_output_quantity"] / 10 ** 9,
                              plot_df["fish_output_quantity"] / 10 ** 9)
                plt.ylabel("Output Quantity by Type (Billions)")
                plt.title(f"Output Quantity by Output Type Over Time ({country})")

            if normalize is True:
                plt.stackplot(plot_df["Year"],
                              (plot_df["crop_output_quantity"] /plot_df["output_quantity"]) *100,
                              (plot_df["animal_output_quantity"]/plot_df["output_quantity"]) *100,
                              (plot_df["fish_output_quantity"] /plot_df["output_quantity"]) *100)
                plt.ylabel("% of Output by Type")
                plt.title(f"Share of Total Output by Output Type ({country})")

            plt.xlabel("Year")
            plt.legend(["Crop", "Animal", "Fish"])

        elif country in [None, "World"]:
            plot_df = pd.DataFrame()
            plot_df["year_total"] = output_df[["output_quantity", "Year"]] \
                                        .groupby(["Year"]).sum() / 10 ** 9
            plot_df["crop_total"] = output_df[["crop_output_quantity", "Year"]] \
                                        .groupby(["Year"]).sum() / 10 ** 9
            plot_df["animal_total"] = output_df[["animal_output_quantity", "Year"]] \
                                          .groupby(["Year"]).sum() / 10 ** 9
            plot_df["fish_total"] = output_df[["fish_output_quantity", "Year"]] \
                                        .groupby(["Year"]).sum() / 10 ** 9

            if normalize is False:
                plt.stackplot(output_df["Year"].unique(),
                              plot_df["crop_total"],
                              plot_df["crop_total"],
                              plot_df["fish_total"])
                plt.ylabel("Output Quantity by Type (Billions)")
                plt.title("Output Quantity by Output Type Over Time (World)")

            if normalize is True:
                plt.stackplot(output_df["Year"].unique(),
                              (plot_df["crop_total"] \
                               / plot_df["year_total"]) * 100,
                              (plot_df["animal_total"] \
                               / plot_df["year_total"]) * 100,
                              (plot_df["fish_total"] \
                               / plot_df["year_total"]) * 100)
                plt.ylabel("% of Output by Type")
                plt.title("Share of Total Quantity by Output Type Over Time\
                (World)")

            plt.xlabel("Year")
            plt.legend(["Crop", "Animal", "Fish"])

        else:
            raise ValueError("Inserted Country is not in Dataset")

    def gapminder(self, year, log = True):
        """
        This method plots a scatter plot of fertilizer_quantity vs
        output_quantity with the size of each dot determined
        by the total factor productivity, for a given year.

        Parameters
        ---------------
        year (int): Year of the harvest. Used for the scatter plot.
        log (bool): Optional; If both axes should be put on a
                    logarithmic scale or not. Defaults to True.

        Returns
        ---------------
        None
            Displays a gapminder-style scatter plot between fertilizer
            quantity and output quantity.
        """

        if not isinstance(year, int):
            raise TypeError("Year must be an integer.")
        cleaned_countries = self.countries_list()
        agriculture_filtered_df = self.df_agros.loc[(self.df_agros['Year'] == year)
                                                    & self.df_agros["Entity"]\
                                                    .isin(cleaned_countries)]

        # Plot the scatter plot
        fig_plot, ax_plot = plt.subplots()
        ax_plot.scatter(agriculture_filtered_df['fertilizer_quantity'],
                   agriculture_filtered_df['output_quantity'],
                   s = agriculture_filtered_df['labor_quantity']/500, alpha=0.6)
        if log:
            ax_plot.set_xscale('log')
            ax_plot.set_yscale('log')
            ax_plot.set_xlabel('Fertilizer Quantity (log Scale)')
            ax_plot.set_ylabel('Output Quantity (log Scale)')
        else:
            ax_plot.set_xlabel('Fertilizer Quantity')
            ax_plot.set_ylabel('Output Quantity')

        fig_plot.legend("Size: Labor Quantity")
        ax_plot.set_title(f'Crops Production in {year}')
        fig_plot.show()


    def corr_matrix(self, keyword="quantity"):
        """
        Calculates and displays a correlation matrix heatmap for the columns in
        df_agros that contain the specified keyword in their column name.

        Parameters
        ---------------
        keyword (str): The keyword to search for in column names. Default is "quantity".

        Returns
        ---------------
        None
            Displays a heatmap of the correlation matrix
        """
        # Select columns that contain the keyword
        only_countries_df = self.df_agros[self.df_agros['Entity'].isin(self.countries_list())]
        keyword_cols = [col for col in only_countries_df.columns if keyword in col]
        keyword_df = only_countries_df[keyword_cols]

        # Calculate correlation matrix
        correlation_matrix = keyword_df.corr()
        corr_df = pd.DataFrame(correlation_matrix)

        mask = np.triu(np.ones_like(correlation_matrix, dtype=bool))
        corr_heatmap = sns.heatmap(corr_df, cmap="Greens", annot=True,
                                   annot_kws={"size": 7, "color": "black"}, mask=mask)
        corr_heatmap.set_xticklabels(corr_heatmap.get_xticklabels(), fontsize=7)
        corr_heatmap.set_yticklabels(corr_heatmap.get_yticklabels(), fontsize=7)
        plt.title(f"Correlation Matrix of Columns containing {keyword}",fontsize=15)
        plt.show()

    def output_graph(self, countries):
        """
        Receives a list of countries or a single country as input and creates a plot of the
        total output quantity over time for the selected countries.

        Parameters
        ---------------
        countries: str, list of str
            Countries of which a plot is created

        Returns
        ---------------
        None
            Displays a graph of the selected countries
        """
        if isinstance(countries, list):
            for country in countries:
                #check if each input is a string
                if not isinstance(country, str):
                    raise ValueError("Input should be a string or a list of strings")
                #verify that country exists in database (not being case sensitive)
                country_upper = country[0].upper()+country[1:]
                if country_upper not in self.df_agros['Entity'].unique():
                    raise ValueError(country+" is not a valid country")
                #check if country starts with a capital letter
                if country[0].isupper() is False:
                    lowercase = country[0]+country[1:]
                    uppercase = country[0].upper()+country[1:]
                    raise ValueError("All countries should start with a capital letter. You wrote \
                                     "+lowercase+ " instead of "+ uppercase)
            #filter countries
            df_countries = self.df_agros[self.df_agros['Entity'].isin(countries)]
            total_output = df_countries.groupby(['Entity', 'Year'])['output_quantity'] \
                .sum().reset_index()
            # Create the plot for each country
            plt.figure(figsize=(10, 6))
            ax_output = sns.lineplot(x='Year', y='output_quantity', \
                                        hue='Entity', data=total_output)
            ax_output.set(xlabel='Year', ylabel='Output Quantity')
            ax_output.legend(loc='upper left', bbox_to_anchor=(1, 1))
            ax_output.set_title(f'Total output per year of the follwing countries: {countries}')
            plt.show()
        elif isinstance(countries, str):
            if countries[0].isupper() is False:
                raise ValueError("All countries should start with a capital letter. You wrote \
                                     "+lowercase+ " instead of "+ uppercase)
            df_country = self.df_agros[self.df_agros['Entity'] == countries]
            total_output = df_country.groupby('Year')['output_quantity'].sum().reset_index()
            # Create the plot for each country
            plt.figure(figsize=(10, 6))
            ax_output = sns.lineplot(x='Year', y='output_quantity', data=total_output)
            ax_output.set(xlabel='Year', ylabel='Output Quantity')
            ax_output.legend([countries], loc='upper left', bbox_to_anchor=(1, 1))
            ax_output.set_title(f'Total output per year of the follwing country: {countries}')
            plt.show()
        else:
            raise ValueError("Input should be a string or a list of strings")

<<<<<<< HEAD
    def predictor(self, countries_list):
        """
        Receives a list of up to three countries and plots their
        Total Factor Productivity over time along with a forecast
        until 2050 for each country.

        Parameters
        ---------------
        countries_list: list
            Countries for which TFP should be plotted and forecasted

        Returns
        ---------------
        None
            Displays a graph of the selected countries
        """
        predicted_countries = []

        # Check that a list has been passed
        if isinstance(countries_list, list):

            # Check list has three or less elements
            if len(countries_list) > 3:
                raise Exception("List cannot be longer than 3 elements.")

            # Identify the countries that are in the dataset
            for i in countries_list:
                if i in self.countries_list():
                    predicted_countries.append(i)

            # Check that at least one country is in dataset. If not, raise error
            if len(predicted_countries) == 0:
                raise ValueError\
                (f"Please choose from the following list of countries: {self.countries_list()}")

            # Create a DataFrame with the selected countries in the optimal format for the plot
            pivot_df = self.df_agros[["Entity", "Year", "tfp"]][self.df_agros["Entity"]\
                                                               .isin(predicted_countries)]
            plot_df = pivot_df.pivot_table(values = "tfp",
                                           index = "Year",
                                           columns = "Entity").reset_index()

            # Create a few variables necessary for model and plot
            additional_points = 31
            xhat = np.arange(2020, 2051, 1)
            color = ["b", "r", "g"]

            # Create a for loop iterating through each country in set
            for i, country in enumerate(predicted_countries):

                # Create the model and make prediction
                model = ARIMA(plot_df[country], order=(1, 2, 1))
                model_fit = model.fit()

                yhat = model_fit.predict(len(plot_df[country]),
                                         len(plot_df[country])+additional_points-1,
                                         typ='levels')

                # Make plots with different linestyles
                plt.plot(plot_df["Year"], plot_df[country],
                         c = color[i], linestyle = "-",
                         label = f"{country} Total Factor Productivity Historical Data",
                        alpha = 0.65)
                plt.plot(xhat, yhat,
                         c = color[i], linestyle = "--",
                        label = f"{country} Total Factor Productivity Predicted Data",
                        alpha = 0.65)

            # Aesthetic fixes
            plt.legend(title = "Country and Data Type",
                       loc = "center left", bbox_to_anchor=(1, 0.5))
            plt.xlabel("Year")
            plt.ylabel("Total Factor Productivity")

            try:
                plt.title("Total Factor Productivity over Time for "+
                          predicted_countries[0]+", "+predicted_countries[1]+
                          " and "+predicted_countries[2])

            except IndexError:
                try:
                    plt.title("Total Factor Productivity over Time for "+
                              predicted_countries[0]+" and "+
                              predicted_countries[1])

                except IndexError:
                    plt.title("Total Factor Productivity over Time for "+
                              predicted_countries[0])

        else:
            raise TypeError("Please pass a list of countries to the method.")
=======
    def country_cleaning(self):
        world = gpd.read_file(gpd.datasets.get_path('naturalearth_lowres'))
        merged_df = world.merge(self.df_agros, how='left', left_on='name', right_on='Entity')
        merge_dict = {'United States of America': 'United States', 'Dem. Rep. Congo': 'Democratic Republic of Congo', 
              'Dominican Rep.': 'Dominican Republic', 'Timor-Leste': 'Timor', 'Eq. Guinea': 'Equatorial Guinea', 
              'eSwatini': 'Eswatini', 'Solomon Is.': 'Solomon Islands', 'Bosnia and Herz.': 'Bosnia and Herzegovina',
              'S. Sudan': 'South Sudan'}
        merged_df_cleaned = merged_df.replace(merge_dict)
        return merged_df_cleaned
>>>>>>> 0f21b9de
<|MERGE_RESOLUTION|>--- conflicted
+++ resolved
@@ -418,7 +418,6 @@
         else:
             raise ValueError("Input should be a string or a list of strings")
 
-<<<<<<< HEAD
     def predictor(self, countries_list):
         """
         Receives a list of up to three countries and plots their
@@ -510,14 +509,13 @@
 
         else:
             raise TypeError("Please pass a list of countries to the method.")
-=======
+
     def country_cleaning(self):
         world = gpd.read_file(gpd.datasets.get_path('naturalearth_lowres'))
         merged_df = world.merge(self.df_agros, how='left', left_on='name', right_on='Entity')
-        merge_dict = {'United States of America': 'United States', 'Dem. Rep. Congo': 'Democratic Republic of Congo', 
-              'Dominican Rep.': 'Dominican Republic', 'Timor-Leste': 'Timor', 'Eq. Guinea': 'Equatorial Guinea', 
+        merge_dict = {'United States of America': 'United States', 'Dem. Rep. Congo': 'Democratic Republic of Congo',
+              'Dominican Rep.': 'Dominican Republic', 'Timor-Leste': 'Timor', 'Eq. Guinea': 'Equatorial Guinea',
               'eSwatini': 'Eswatini', 'Solomon Is.': 'Solomon Islands', 'Bosnia and Herz.': 'Bosnia and Herzegovina',
               'S. Sudan': 'South Sudan'}
         merged_df_cleaned = merged_df.replace(merge_dict)
-        return merged_df_cleaned
->>>>>>> 0f21b9de
+        return merged_df_cleaned